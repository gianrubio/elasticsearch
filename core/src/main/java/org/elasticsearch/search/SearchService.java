/*
 * Licensed to Elasticsearch under one or more contributor
 * license agreements. See the NOTICE file distributed with
 * this work for additional information regarding copyright
 * ownership. Elasticsearch licenses this file to you under
 * the Apache License, Version 2.0 (the "License"); you may
 * not use this file except in compliance with the License.
 * You may obtain a copy of the License at
 *
 *    http://www.apache.org/licenses/LICENSE-2.0
 *
 * Unless required by applicable law or agreed to in writing,
 * software distributed under the License is distributed on an
 * "AS IS" BASIS, WITHOUT WARRANTIES OR CONDITIONS OF ANY
 * KIND, either express or implied.  See the License for the
 * specific language governing permissions and limitations
 * under the License.
 */

package org.elasticsearch.search;

import com.carrotsearch.hppc.ObjectFloatHashMap;
import com.carrotsearch.hppc.ObjectHashSet;
import com.carrotsearch.hppc.ObjectSet;
import com.carrotsearch.hppc.cursors.ObjectCursor;

import org.apache.lucene.index.IndexOptions;
import org.apache.lucene.index.LeafReaderContext;
import org.apache.lucene.index.NumericDocValues;
import org.apache.lucene.search.TopDocs;
import org.elasticsearch.ExceptionsHelper;
import org.elasticsearch.action.search.SearchType;
import org.elasticsearch.cache.recycler.PageCacheRecycler;
import org.elasticsearch.cluster.ClusterService;
import org.elasticsearch.cluster.metadata.IndexMetaData;
import org.elasticsearch.common.Nullable;
import org.elasticsearch.common.ParseFieldMatcher;
import org.elasticsearch.common.bytes.BytesReference;
import org.elasticsearch.common.component.AbstractLifecycleComponent;
import org.elasticsearch.common.inject.Inject;
import org.elasticsearch.common.lucene.Lucene;
import org.elasticsearch.common.settings.Settings;
import org.elasticsearch.common.unit.TimeValue;
import org.elasticsearch.common.util.BigArrays;
import org.elasticsearch.common.util.concurrent.ConcurrentCollections;
import org.elasticsearch.common.util.concurrent.ConcurrentMapLong;
import org.elasticsearch.common.util.concurrent.FutureUtils;
import org.elasticsearch.common.xcontent.XContentBuilder;
import org.elasticsearch.common.xcontent.XContentFactory;
import org.elasticsearch.common.xcontent.XContentLocation;
import org.elasticsearch.common.xcontent.XContentParser;
import org.elasticsearch.index.Index;
import org.elasticsearch.index.IndexService;
import org.elasticsearch.index.engine.Engine;
import org.elasticsearch.index.fielddata.FieldDataType;
import org.elasticsearch.index.fielddata.IndexFieldData;
import org.elasticsearch.index.fielddata.IndexFieldDataService;
import org.elasticsearch.index.mapper.DocumentMapper;
import org.elasticsearch.index.mapper.FieldMapper;
import org.elasticsearch.index.mapper.MappedFieldType;
import org.elasticsearch.index.mapper.MappedFieldType.Loading;
import org.elasticsearch.index.mapper.MapperService;
import org.elasticsearch.index.mapper.internal.ParentFieldMapper;
import org.elasticsearch.index.query.QueryParseContext;
import org.elasticsearch.index.query.QueryShardContext;
import org.elasticsearch.index.search.stats.ShardSearchStats;
import org.elasticsearch.index.search.stats.StatsGroupsParseElement;
import org.elasticsearch.index.shard.IndexEventListener;
import org.elasticsearch.index.shard.IndexShard;
import org.elasticsearch.indices.IndicesService;
import org.elasticsearch.indices.IndicesWarmer;
import org.elasticsearch.indices.IndicesWarmer.TerminationHandle;
import org.elasticsearch.indices.cache.request.IndicesRequestCache;
import org.elasticsearch.node.settings.NodeSettingsService;
import org.elasticsearch.script.ExecutableScript;
import org.elasticsearch.script.ScriptContext;
import org.elasticsearch.script.ScriptService;
import org.elasticsearch.script.SearchScript;
import org.elasticsearch.search.builder.SearchSourceBuilder;
import org.elasticsearch.search.dfs.DfsPhase;
import org.elasticsearch.search.dfs.DfsSearchResult;
import org.elasticsearch.search.fetch.*;
import org.elasticsearch.search.fetch.fielddata.FieldDataFieldsContext;
import org.elasticsearch.search.fetch.fielddata.FieldDataFieldsContext.FieldDataField;
import org.elasticsearch.search.fetch.fielddata.FieldDataFieldsFetchSubPhase;
import org.elasticsearch.search.fetch.script.ScriptFieldsContext.ScriptField;
import org.elasticsearch.search.highlight.HighlightBuilder;
import org.elasticsearch.search.internal.*;
import org.elasticsearch.search.internal.SearchContext.Lifetime;
import org.elasticsearch.search.profile.Profilers;
import org.elasticsearch.search.query.*;
import org.elasticsearch.search.warmer.IndexWarmersMetaData;
import org.elasticsearch.threadpool.ThreadPool;

import java.io.IOException;
import java.util.HashMap;
import java.util.Map;
import java.util.concurrent.CountDownLatch;
import java.util.concurrent.ExecutionException;
import java.util.concurrent.Executor;
import java.util.concurrent.ScheduledFuture;
import java.util.concurrent.atomic.AtomicLong;

import static java.util.Collections.unmodifiableMap;
import static org.elasticsearch.common.unit.TimeValue.timeValueMillis;
import static org.elasticsearch.common.unit.TimeValue.timeValueMinutes;

/**
 *
 */
public class SearchService extends AbstractLifecycleComponent<SearchService> implements IndexEventListener {

    public static final String NORMS_LOADING_KEY = "index.norms.loading";
    public static final String DEFAULT_KEEPALIVE_KEY = "search.default_keep_alive";
    public static final String KEEPALIVE_INTERVAL_KEY = "search.keep_alive_interval";
    public static final String DEFAULT_SEARCH_TIMEOUT = "search.default_search_timeout";

    public static final TimeValue NO_TIMEOUT = timeValueMillis(-1);

    private final ThreadPool threadPool;

    private final ClusterService clusterService;

    private final IndicesService indicesService;

    private final IndicesWarmer indicesWarmer;

    private final ScriptService scriptService;

    private final PageCacheRecycler pageCacheRecycler;

    private final BigArrays bigArrays;

    private final DfsPhase dfsPhase;

    private final QueryPhase queryPhase;

    private final FetchPhase fetchPhase;

    private final IndicesRequestCache indicesQueryCache;

    private final long defaultKeepAlive;

    private volatile TimeValue defaultSearchTimeout;

    private final ScheduledFuture<?> keepAliveReaper;

    private final AtomicLong idGenerator = new AtomicLong();

    private final ConcurrentMapLong<SearchContext> activeContexts = ConcurrentCollections.newConcurrentMapLongWithAggressiveConcurrency();

    private final Map<String, SearchParseElement> elementParsers;

    private final ParseFieldMatcher parseFieldMatcher;

    @Inject
    public SearchService(Settings settings, NodeSettingsService nodeSettingsService, ClusterService clusterService, IndicesService indicesService,IndicesWarmer indicesWarmer, ThreadPool threadPool,
                         ScriptService scriptService, PageCacheRecycler pageCacheRecycler, BigArrays bigArrays, DfsPhase dfsPhase, QueryPhase queryPhase, FetchPhase fetchPhase,
                         IndicesRequestCache indicesQueryCache) {
        super(settings);
        this.parseFieldMatcher = new ParseFieldMatcher(settings);
        this.threadPool = threadPool;
        this.clusterService = clusterService;
        this.indicesService = indicesService;
        this.indicesWarmer = indicesWarmer;
        this.scriptService = scriptService;
        this.pageCacheRecycler = pageCacheRecycler;
        this.bigArrays = bigArrays;
        this.dfsPhase = dfsPhase;
        this.queryPhase = queryPhase;
        this.fetchPhase = fetchPhase;
        this.indicesQueryCache = indicesQueryCache;

        TimeValue keepAliveInterval = settings.getAsTime(KEEPALIVE_INTERVAL_KEY, timeValueMinutes(1));
        // we can have 5 minutes here, since we make sure to clean with search requests and when shard/index closes
        this.defaultKeepAlive = settings.getAsTime(DEFAULT_KEEPALIVE_KEY, timeValueMinutes(5)).millis();

        Map<String, SearchParseElement> elementParsers = new HashMap<>();
        elementParsers.putAll(dfsPhase.parseElements());
        elementParsers.putAll(queryPhase.parseElements());
        elementParsers.putAll(fetchPhase.parseElements());
        elementParsers.put("stats", new StatsGroupsParseElement());
        this.elementParsers = unmodifiableMap(elementParsers);

        this.keepAliveReaper = threadPool.scheduleWithFixedDelay(new Reaper(), keepAliveInterval);

        this.indicesWarmer.addListener(new NormsWarmer(indicesWarmer));
        this.indicesWarmer.addListener(new FieldDataWarmer(indicesWarmer));
        this.indicesWarmer.addListener(new SearchWarmer());

        defaultSearchTimeout = settings.getAsTime(DEFAULT_SEARCH_TIMEOUT, NO_TIMEOUT);
        nodeSettingsService.addListener(new SearchSettingsListener());
    }

    class SearchSettingsListener implements NodeSettingsService.Listener {
        @Override
        public void onRefreshSettings(Settings settings) {
            final TimeValue maybeNewDefaultSearchTimeout = settings.getAsTime(SearchService.DEFAULT_SEARCH_TIMEOUT, SearchService.this.defaultSearchTimeout);
            if (!maybeNewDefaultSearchTimeout.equals(SearchService.this.defaultSearchTimeout)) {
                logger.info("updating [{}] from [{}] to [{}]", SearchService.DEFAULT_SEARCH_TIMEOUT, SearchService.this.defaultSearchTimeout, maybeNewDefaultSearchTimeout);
                SearchService.this.defaultSearchTimeout = maybeNewDefaultSearchTimeout;
            }
        }
    }

    @Override
    public void afterIndexClosed(Index index, Settings indexSettings) {
        // once an index is closed we can just clean up all the pending search context information
        // to release memory and let references to the filesystem go etc.
        IndexMetaData idxMeta = SearchService.this.clusterService.state().metaData().index(index.getName());
        if (idxMeta != null && idxMeta.getState() == IndexMetaData.State.CLOSE) {
            // we need to check if it's really closed
            // since sometimes due to a relocation we already closed the shard and that causes the index to be closed
            // if we then close all the contexts we can get some search failures along the way which are not expected.
            // it's fine to keep the contexts open if the index is still "alive"
            // unfortunately we don't have a clear way to signal today why an index is closed.
            afterIndexDeleted(index, indexSettings);
        }
    }

    @Override
    public void afterIndexDeleted(Index index, Settings indexSettings) {
        freeAllContextForIndex(index);
    }

    protected void putContext(SearchContext context) {
        final SearchContext previous = activeContexts.put(context.id(), context);
        assert previous == null;
    }

    protected SearchContext removeContext(long id) {
        return activeContexts.remove(id);
    }

    @Override
    protected void doStart() {
    }

    @Override
    protected void doStop() {
        for (final SearchContext context : activeContexts.values()) {
            freeContext(context.id());
        }
    }

    @Override
    protected void doClose() {
        doStop();
        FutureUtils.cancel(keepAliveReaper);
    }

    public DfsSearchResult executeDfsPhase(ShardSearchRequest request) {
        final SearchContext context = createAndPutContext(request);
        try {
            contextProcessing(context);
            dfsPhase.execute(context);
            contextProcessedSuccessfully(context);
            return context.dfsResult();
        } catch (Throwable e) {
            logger.trace("Dfs phase failed", e);
            processFailure(context, e);
            throw ExceptionsHelper.convertToRuntime(e);
        } finally {
            cleanContext(context);
        }
    }

    /**
     * Try to load the query results from the cache or execute the query phase directly if the cache cannot be used.
     */
    private void loadOrExecuteQueryPhase(final ShardSearchRequest request, final SearchContext context,
            final QueryPhase queryPhase) throws Exception {
        final boolean canCache = indicesQueryCache.canCache(request, context);
        if (canCache) {
            indicesQueryCache.loadIntoContext(request, context, queryPhase);
        } else {
            queryPhase.execute(context);
        }
    }

    public QuerySearchResultProvider executeQueryPhase(ShardSearchRequest request) {
        final SearchContext context = createAndPutContext(request);
        final ShardSearchStats shardSearchStats = context.indexShard().searchService();
        try {
            shardSearchStats.onPreQueryPhase(context);
            long time = System.nanoTime();
            contextProcessing(context);

            loadOrExecuteQueryPhase(request, context, queryPhase);

            if (context.queryResult().topDocs().scoreDocs.length == 0 && context.scrollContext() == null) {
                freeContext(context.id());
            } else {
                contextProcessedSuccessfully(context);
            }
            shardSearchStats.onQueryPhase(context, System.nanoTime() - time);

            return context.queryResult();
        } catch (Throwable e) {
            // execution exception can happen while loading the cache, strip it
            if (e instanceof ExecutionException) {
                e = e.getCause();
            }
            shardSearchStats.onFailedQueryPhase(context);
            logger.trace("Query phase failed", e);
            processFailure(context, e);
            throw ExceptionsHelper.convertToRuntime(e);
        } finally {
            cleanContext(context);
        }
    }

    public ScrollQuerySearchResult executeQueryPhase(InternalScrollSearchRequest request) {
        final SearchContext context = findContext(request.id());
        ShardSearchStats shardSearchStats = context.indexShard().searchService();
        try {
            shardSearchStats.onPreQueryPhase(context);
            long time = System.nanoTime();
            contextProcessing(context);
            processScroll(request, context);
            queryPhase.execute(context);
            contextProcessedSuccessfully(context);
            shardSearchStats.onQueryPhase(context, System.nanoTime() - time);
            return new ScrollQuerySearchResult(context.queryResult(), context.shardTarget());
        } catch (Throwable e) {
            shardSearchStats.onFailedQueryPhase(context);
            logger.trace("Query phase failed", e);
            processFailure(context, e);
            throw ExceptionsHelper.convertToRuntime(e);
        } finally {
            cleanContext(context);
        }
    }

    public QuerySearchResult executeQueryPhase(QuerySearchRequest request) {
        final SearchContext context = findContext(request.id());
        contextProcessing(context);
        context.searcher().setAggregatedDfs(request.dfs());
        IndexShard indexShard = context.indexShard();
        ShardSearchStats shardSearchStats = indexShard.searchService();
        try {
            shardSearchStats.onPreQueryPhase(context);
            long time = System.nanoTime();
            queryPhase.execute(context);
            if (context.queryResult().topDocs().scoreDocs.length == 0 && context.scrollContext() == null) {
                // no hits, we can release the context since there will be no fetch phase
                freeContext(context.id());
            } else {
                contextProcessedSuccessfully(context);
            }
            shardSearchStats.onQueryPhase(context, System.nanoTime() - time);
            return context.queryResult();
        } catch (Throwable e) {
            shardSearchStats.onFailedQueryPhase(context);
            logger.trace("Query phase failed", e);
            processFailure(context, e);
            throw ExceptionsHelper.convertToRuntime(e);
        } finally {
            cleanContext(context);
        }
    }

    private boolean fetchPhaseShouldFreeContext(SearchContext context) {
        if (context.scrollContext() == null) {
            // simple search, no scroll
            return true;
        } else {
            // scroll request, but the scroll was not extended
            return context.scrollContext().scroll == null;
        }
    }

    public QueryFetchSearchResult executeFetchPhase(ShardSearchRequest request) {
        final SearchContext context = createAndPutContext(request);
        contextProcessing(context);
        try {
            ShardSearchStats shardSearchStats = context.indexShard().searchService();
            shardSearchStats.onPreQueryPhase(context);
            long time = System.nanoTime();
            try {
                loadOrExecuteQueryPhase(request, context, queryPhase);
            } catch (Throwable e) {
                shardSearchStats.onFailedQueryPhase(context);
                throw ExceptionsHelper.convertToRuntime(e);
            }
            long time2 = System.nanoTime();
            shardSearchStats.onQueryPhase(context, time2 - time);
            shardSearchStats.onPreFetchPhase(context);
            try {
                shortcutDocIdsToLoad(context);
                fetchPhase.execute(context);
                if (fetchPhaseShouldFreeContext(context)) {
                    freeContext(context.id());
                } else {
                    contextProcessedSuccessfully(context);
                }
            } catch (Throwable e) {
                shardSearchStats.onFailedFetchPhase(context);
                throw ExceptionsHelper.convertToRuntime(e);
            }
            shardSearchStats.onFetchPhase(context, System.nanoTime() - time2);
            return new QueryFetchSearchResult(context.queryResult(), context.fetchResult());
        } catch (Throwable e) {
            logger.trace("Fetch phase failed", e);
            processFailure(context, e);
            throw ExceptionsHelper.convertToRuntime(e);
        } finally {
            cleanContext(context);
        }
    }

    public QueryFetchSearchResult executeFetchPhase(QuerySearchRequest request) {
        final SearchContext context = findContext(request.id());
        contextProcessing(context);
        context.searcher().setAggregatedDfs(request.dfs());
        try {
            ShardSearchStats shardSearchStats = context.indexShard().searchService();
            shardSearchStats.onPreQueryPhase(context);
            long time = System.nanoTime();
            try {
                queryPhase.execute(context);
            } catch (Throwable e) {
                shardSearchStats.onFailedQueryPhase(context);
                throw ExceptionsHelper.convertToRuntime(e);
            }
            long time2 = System.nanoTime();
            shardSearchStats.onQueryPhase(context, time2 - time);
            shardSearchStats.onPreFetchPhase(context);
            try {
                shortcutDocIdsToLoad(context);
                fetchPhase.execute(context);
                if (fetchPhaseShouldFreeContext(context)) {
                    freeContext(request.id());
                } else {
                    contextProcessedSuccessfully(context);
                }
            } catch (Throwable e) {
                shardSearchStats.onFailedFetchPhase(context);
                throw ExceptionsHelper.convertToRuntime(e);
            }
            shardSearchStats.onFetchPhase(context, System.nanoTime() - time2);
            return new QueryFetchSearchResult(context.queryResult(), context.fetchResult());
        } catch (Throwable e) {
            logger.trace("Fetch phase failed", e);
            processFailure(context, e);
            throw ExceptionsHelper.convertToRuntime(e);
        } finally {
            cleanContext(context);
        }
    }

    public ScrollQueryFetchSearchResult executeFetchPhase(InternalScrollSearchRequest request) {
        final SearchContext context = findContext(request.id());
        contextProcessing(context);
        try {
            ShardSearchStats shardSearchStats = context.indexShard().searchService();
            processScroll(request, context);
            shardSearchStats.onPreQueryPhase(context);
            long time = System.nanoTime();
            try {
                queryPhase.execute(context);
            } catch (Throwable e) {
                shardSearchStats.onFailedQueryPhase(context);
                throw ExceptionsHelper.convertToRuntime(e);
            }
            long time2 = System.nanoTime();
            shardSearchStats.onQueryPhase(context, time2 - time);
            shardSearchStats.onPreFetchPhase(context);
            try {
                shortcutDocIdsToLoad(context);
                fetchPhase.execute(context);
                if (fetchPhaseShouldFreeContext(context)) {
                    freeContext(request.id());
                } else {
                    contextProcessedSuccessfully(context);
                }
            } catch (Throwable e) {
                shardSearchStats.onFailedFetchPhase(context);
                throw ExceptionsHelper.convertToRuntime(e);
            }
            shardSearchStats.onFetchPhase(context, System.nanoTime() - time2);
            return new ScrollQueryFetchSearchResult(new QueryFetchSearchResult(context.queryResult(), context.fetchResult()), context.shardTarget());
        } catch (Throwable e) {
            logger.trace("Fetch phase failed", e);
            processFailure(context, e);
            throw ExceptionsHelper.convertToRuntime(e);
        } finally {
            cleanContext(context);
        }
    }

    public FetchSearchResult executeFetchPhase(ShardFetchRequest request) {
        final SearchContext context = findContext(request.id());
        contextProcessing(context);
        final ShardSearchStats shardSearchStats = context.indexShard().searchService();
        try {
            if (request.lastEmittedDoc() != null) {
                context.scrollContext().lastEmittedDoc = request.lastEmittedDoc();
            }
            context.docIdsToLoad(request.docIds(), 0, request.docIdsSize());
            shardSearchStats.onPreFetchPhase(context);
            long time = System.nanoTime();
            fetchPhase.execute(context);
            if (fetchPhaseShouldFreeContext(context)) {
                freeContext(request.id());
            } else {
                contextProcessedSuccessfully(context);
            }
            shardSearchStats.onFetchPhase(context, System.nanoTime() - time);
            return context.fetchResult();
        } catch (Throwable e) {
            shardSearchStats.onFailedFetchPhase(context);
            logger.trace("Fetch phase failed", e);
            processFailure(context, e);
            throw ExceptionsHelper.convertToRuntime(e);
        } finally {
            cleanContext(context);
        }
    }

    private SearchContext findContext(long id) throws SearchContextMissingException {
        SearchContext context = activeContexts.get(id);
        if (context == null) {
            throw new SearchContextMissingException(id);
        }
        SearchContext.setCurrent(context);
        return context;
    }

    final SearchContext createAndPutContext(ShardSearchRequest request) {
        SearchContext context = createContext(request, null);
        boolean success = false;
        try {
            putContext(context);
            if (request.scroll() != null) {
                context.indexShard().searchService().onNewScrollContext(context);
            }
            context.indexShard().searchService().onNewContext(context);
            success = true;
            return context;
        } finally {
            if (!success) {
                freeContext(context.id());
            }
        }
    }

    final SearchContext createContext(ShardSearchRequest request, @Nullable Engine.Searcher searcher) {
        IndexService indexService = indicesService.indexServiceSafe(request.index());
        IndexShard indexShard = indexService.getShard(request.shardId());

        SearchShardTarget shardTarget = new SearchShardTarget(clusterService.localNode().id(), request.index(), request.shardId());

        Engine.Searcher engineSearcher = searcher == null ? indexShard.acquireSearcher("search") : searcher;

        DefaultSearchContext context = new DefaultSearchContext(idGenerator.incrementAndGet(), request, shardTarget, engineSearcher, indexService, indexShard, scriptService, pageCacheRecycler, bigArrays, threadPool.estimatedTimeInMillisCounter(), parseFieldMatcher, defaultSearchTimeout);
        SearchContext.setCurrent(context);

        try {
            if (request.scroll() != null) {
                context.scrollContext(new ScrollContext());
                context.scrollContext().scroll = request.scroll();
            }
            if (request.template() != null) {
                ExecutableScript executable = this.scriptService.executable(request.template(), ScriptContext.Standard.SEARCH, context);
                BytesReference run = (BytesReference) executable.run();
                try (XContentParser parser = XContentFactory.xContent(run).createParser(run)) {
                    QueryParseContext queryParseContext = new QueryParseContext(indicesService.getIndicesQueryRegistry());
                    queryParseContext.reset(parser);
                    queryParseContext.parseFieldMatcher(parseFieldMatcher);
                    parseSource(context, SearchSourceBuilder.parseSearchSource(parser, queryParseContext));
                }
            }
            parseSource(context, request.source());

            // if the from and size are still not set, default them
            if (context.from() == -1) {
                context.from(0);
            }
            if (context.size() == -1) {
                context.size(10);
            }

            // pre process
            dfsPhase.preProcess(context);
            queryPhase.preProcess(context);
            fetchPhase.preProcess(context);

            // compute the context keep alive
            long keepAlive = defaultKeepAlive;
            if (request.scroll() != null && request.scroll().keepAlive() != null) {
                keepAlive = request.scroll().keepAlive().millis();
            }
            context.keepAlive(keepAlive);
        } catch (Throwable e) {
            context.close();
            throw ExceptionsHelper.convertToRuntime(e);
        }

        return context;
    }

    private void freeAllContextForIndex(Index index) {
        assert index != null;
        for (SearchContext ctx : activeContexts.values()) {
            if (index.equals(ctx.indexShard().shardId().index())) {
                freeContext(ctx.id());
            }
        }
    }


    public boolean freeContext(long id) {
        final SearchContext context = removeContext(id);
        if (context != null) {
            try {
                context.indexShard().searchService().onFreeContext(context);
                if (context.scrollContext() != null) {
                    context.indexShard().searchService().onFreeScrollContext(context);
                }
            } finally {
                context.close();
            }
            return true;
        }
        return false;
    }

    public void freeAllScrollContexts() {
        for (SearchContext searchContext : activeContexts.values()) {
            if (searchContext.scrollContext() != null) {
                freeContext(searchContext.id());
            }
        }
    }

    private void contextProcessing(SearchContext context) {
        // disable timeout while executing a search
        context.accessed(-1);
    }

    private void contextProcessedSuccessfully(SearchContext context) {
        context.accessed(threadPool.estimatedTimeInMillis());
    }

    private void cleanContext(SearchContext context) {
        assert context == SearchContext.current();
        context.clearReleasables(Lifetime.PHASE);
        SearchContext.removeCurrent();
    }

    private void processFailure(SearchContext context, Throwable t) {
        freeContext(context.id());
        try {
            if (Lucene.isCorruptionException(t)) {
                context.indexShard().failShard("search execution corruption failure", t);
            }
        } catch (Throwable e) {
            logger.warn("failed to process shard failure to (potentially) send back shard failure on corruption", e);
        }
    }

<<<<<<< HEAD
    private void parseSource(DefaultSearchContext context, SearchSourceBuilder source) throws SearchParseException {
=======
    private void parseSource(SearchContext context, SearchSourceBuilder source) throws SearchContextException {
>>>>>>> 82a64fd2
        // nothing to parse...
        if (source == null) {
            return;
        }
        final IndexShard indexShard = context.indexShard();
        QueryShardContext queryShardContext = indexShard.getQueryShardContext();
        context.from(source.from());
        context.size(source.size());
        ObjectFloatHashMap<String> indexBoostMap = source.indexBoost();
        if (indexBoostMap != null) {
            Float indexBoost = indexBoostMap.get(context.shardTarget().index());
            if (indexBoost != null) {
                context.queryBoost(indexBoost);
            }
        }
        if (source.query() != null) {
            context.parsedQuery(queryShardContext.toQuery(source.query()));
        }
        if (source.postFilter() != null) {
            context.parsedPostFilter(queryShardContext.toQuery(source.postFilter()));
        }
        if (source.sorts() != null) {
            XContentParser completeSortParser = null;
            try {
                XContentBuilder completeSortBuilder = XContentFactory.jsonBuilder();
                completeSortBuilder.startObject();
                completeSortBuilder.startArray("sort");
                for (BytesReference sort : source.sorts()) {
                    XContentParser parser = XContentFactory.xContent(sort).createParser(sort);
                    parser.nextToken();
                    completeSortBuilder.copyCurrentStructure(parser);
                }
                completeSortBuilder.endArray();
                completeSortBuilder.endObject();
                BytesReference completeSortBytes = completeSortBuilder.bytes();
                completeSortParser = XContentFactory.xContent(completeSortBytes).createParser(completeSortBytes);
                completeSortParser.nextToken();
                completeSortParser.nextToken();
                completeSortParser.nextToken();
                this.elementParsers.get("sort").parse(completeSortParser, context);
            } catch (Exception e) {
                String sSource = "_na_";
                try {
                    sSource = source.toString();
                } catch (Throwable e1) {
                    // ignore
                }
                XContentLocation location = completeSortParser != null ? completeSortParser.getTokenLocation() : null;
                throw new SearchParseException(context, "failed to parse sort source [" + sSource + "]", location, e);
            }
        }
        context.trackScores(source.trackScores());
        if (source.minScore() != null) {
            context.minimumScore(source.minScore());
        }
        if (source.profile()) {
            context.setProfilers(new Profilers(context.searcher()));
        }
        context.timeoutInMillis(source.timeoutInMillis());
        context.terminateAfter(source.terminateAfter());
        if (source.aggregations() != null) {
            XContentParser completeAggregationsParser = null;
            try {
                XContentBuilder completeAggregationsBuilder = XContentFactory.jsonBuilder();
                completeAggregationsBuilder.startObject();
                for (BytesReference agg : source.aggregations()) {
                    XContentParser parser = XContentFactory.xContent(agg).createParser(agg);
                    parser.nextToken();
                    parser.nextToken();
                    completeAggregationsBuilder.field(parser.currentName());
                    parser.nextToken();
                    completeAggregationsBuilder.copyCurrentStructure(parser);
                }
                completeAggregationsBuilder.endObject();
                BytesReference completeAggregationsBytes = completeAggregationsBuilder.bytes();
                completeAggregationsParser = XContentFactory.xContent(completeAggregationsBytes).createParser(completeAggregationsBytes);
                completeAggregationsParser.nextToken();
                this.elementParsers.get("aggregations").parse(completeAggregationsParser, context);
            } catch (Exception e) {
                String sSource = "_na_";
                try {
                    sSource = source.toString();
                } catch (Throwable e1) {
                    // ignore
                }
                XContentLocation location = completeAggregationsParser != null ? completeAggregationsParser.getTokenLocation() : null;
                throw new SearchParseException(context, "failed to parse rescore source [" + sSource + "]", location, e);
            }
        }
        if (source.suggest() != null) {
            XContentParser suggestParser = null;
            try {
                suggestParser = XContentFactory.xContent(source.suggest()).createParser(source.suggest());
                suggestParser.nextToken();
                this.elementParsers.get("suggest").parse(suggestParser, context);
            } catch (Exception e) {
                String sSource = "_na_";
                try {
                    sSource = source.toString();
                } catch (Throwable e1) {
                    // ignore
                }
                XContentLocation location = suggestParser != null ? suggestParser.getTokenLocation() : null;
                throw new SearchParseException(context, "failed to parse suggest source [" + sSource + "]", location, e);
            }
        }
        if (source.rescores() != null) {
            XContentParser completeRescoreParser = null;
            try {
                XContentBuilder completeRescoreBuilder = XContentFactory.jsonBuilder();
                completeRescoreBuilder.startObject();
                completeRescoreBuilder.startArray("rescore");
                for (BytesReference rescore : source.rescores()) {
                    XContentParser parser = XContentFactory.xContent(rescore).createParser(rescore);
                    parser.nextToken();
                    completeRescoreBuilder.copyCurrentStructure(parser);
                }
                completeRescoreBuilder.endArray();
                completeRescoreBuilder.endObject();
                BytesReference completeRescoreBytes = completeRescoreBuilder.bytes();
                completeRescoreParser = XContentFactory.xContent(completeRescoreBytes).createParser(completeRescoreBytes);
                completeRescoreParser.nextToken();
                completeRescoreParser.nextToken();
                completeRescoreParser.nextToken();
                this.elementParsers.get("rescore").parse(completeRescoreParser, context);
            } catch (Exception e) {
                String sSource = "_na_";
                try {
                    sSource = source.toString();
                } catch (Throwable e1) {
                    // ignore
                }
                XContentLocation location = completeRescoreParser != null ? completeRescoreParser.getTokenLocation() : null;
                throw new SearchParseException(context, "failed to parse rescore source [" + sSource + "]", location, e);
            }
        }
        if (source.fields() != null) {
            context.fieldNames().addAll(source.fields());
        }
        if (source.explain() != null) {
            context.explain(source.explain());
        }
        if (source.fetchSource() != null) {
            context.fetchSourceContext(source.fetchSource());
        }
        if (source.fieldDataFields() != null) {
            FieldDataFieldsContext fieldDataFieldsContext = context.getFetchSubPhaseContext(FieldDataFieldsFetchSubPhase.CONTEXT_FACTORY);
            for (String field : source.fieldDataFields()) {
                fieldDataFieldsContext.add(new FieldDataField(field));
            }
            fieldDataFieldsContext.setHitExecutionNeeded(true);
        }
        if (source.highlighter() != null) {
            HighlightBuilder highlightBuilder = source.highlighter();
            try {
                context.highlight(highlightBuilder.build(context.indexShard().getQueryShardContext()));
            } catch (IOException e) {
                throw new SearchContextException(context, "failed to create SearchContextHighlighter", e);
            }
        }
        if (source.innerHits() != null) {
            XContentParser innerHitsParser = null;
            try {
                innerHitsParser = XContentFactory.xContent(source.innerHits()).createParser(source.innerHits());
                innerHitsParser.nextToken();
                this.elementParsers.get("inner_hits").parse(innerHitsParser, context);
            } catch (Exception e) {
                String sSource = "_na_";
                try {
                    sSource = source.toString();
                } catch (Throwable e1) {
                    // ignore
                }
                XContentLocation location = innerHitsParser != null ? innerHitsParser.getTokenLocation() : null;
                throw new SearchParseException(context, "failed to parse suggest source [" + sSource + "]", location, e);
            }
        }
        if (source.scriptFields() != null) {
            for (org.elasticsearch.search.builder.SearchSourceBuilder.ScriptField field : source.scriptFields()) {
                SearchScript searchScript = context.scriptService().search(context.lookup(), field.script(), ScriptContext.Standard.SEARCH);
                context.scriptFields().add(new ScriptField(field.fieldName(), searchScript, field.ignoreFailure()));
            }
        }
        if (source.ext() != null) {
            XContentParser extParser = null;
            try {
                extParser = XContentFactory.xContent(source.ext()).createParser(source.ext());
                XContentParser.Token token = extParser.nextToken();
                String currentFieldName = null;
                while ((token = extParser.nextToken()) != XContentParser.Token.END_OBJECT) {
                    if (token == XContentParser.Token.FIELD_NAME) {
                        currentFieldName = extParser.currentName();
                    } else {
                        SearchParseElement parseElement = this.elementParsers.get(currentFieldName);
                        if (parseElement == null) {
                            throw new SearchParseException(context, "Unknown element [" + currentFieldName + "] in [ext]",
                                    extParser.getTokenLocation());
                        } else {
                            parseElement.parse(extParser, context);
                        }
                    }
                }
            } catch (Exception e) {
                String sSource = "_na_";
                try {
                    sSource = source.toString();
                } catch (Throwable e1) {
                    // ignore
                }
                XContentLocation location = extParser != null ? extParser.getTokenLocation() : null;
                throw new SearchParseException(context, "failed to parse ext source [" + sSource + "]", location, e);
            }
        }
        if (source.version() != null) {
            context.version(source.version());
        }
        if (source.stats() != null) {
            context.groupStats(source.stats());
        }
    }

    private static final int[] EMPTY_DOC_IDS = new int[0];

    /**
     * Shortcut ids to load, we load only "from" and up to "size". The phase controller
     * handles this as well since the result is always size * shards for Q_A_F
     */
    private void shortcutDocIdsToLoad(SearchContext context) {
        if (context.request().scroll() != null) {
            TopDocs topDocs = context.queryResult().topDocs();
            int[] docIdsToLoad = new int[topDocs.scoreDocs.length];
            for (int i = 0; i < topDocs.scoreDocs.length; i++) {
                docIdsToLoad[i] = topDocs.scoreDocs[i].doc;
            }
            context.docIdsToLoad(docIdsToLoad, 0, docIdsToLoad.length);
        } else {
            TopDocs topDocs = context.queryResult().topDocs();
            if (topDocs.scoreDocs.length < context.from()) {
                // no more docs...
                context.docIdsToLoad(EMPTY_DOC_IDS, 0, 0);
                return;
            }
            int totalSize = context.from() + context.size();
            int[] docIdsToLoad = new int[Math.min(topDocs.scoreDocs.length - context.from(), context.size())];
            int counter = 0;
            for (int i = context.from(); i < totalSize; i++) {
                if (i < topDocs.scoreDocs.length) {
                    docIdsToLoad[counter] = topDocs.scoreDocs[i].doc;
                } else {
                    break;
                }
                counter++;
            }
            context.docIdsToLoad(docIdsToLoad, 0, counter);
        }
    }

    private void shortcutDocIdsToLoadForScanning(SearchContext context) {
        TopDocs topDocs = context.queryResult().topDocs();
        if (topDocs.scoreDocs.length == 0) {
            // no more docs...
            context.docIdsToLoad(EMPTY_DOC_IDS, 0, 0);
            return;
        }
        int[] docIdsToLoad = new int[topDocs.scoreDocs.length];
        for (int i = 0; i < docIdsToLoad.length; i++) {
            docIdsToLoad[i] = topDocs.scoreDocs[i].doc;
        }
        context.docIdsToLoad(docIdsToLoad, 0, docIdsToLoad.length);
    }

    private void processScroll(InternalScrollSearchRequest request, SearchContext context) {
        // process scroll
        context.from(context.from() + context.size());
        context.scrollContext().scroll = request.scroll();
        // update the context keep alive based on the new scroll value
        if (request.scroll() != null && request.scroll().keepAlive() != null) {
            context.keepAlive(request.scroll().keepAlive().millis());
        }
    }

    /**
     * Returns the number of active contexts in this
     * SearchService
     */
    public int getActiveContexts() {
        return this.activeContexts.size();
    }

    static class NormsWarmer implements IndicesWarmer.Listener {
        private final IndicesWarmer indicesWarmer;

        public NormsWarmer(IndicesWarmer indicesWarmer) {
            this.indicesWarmer = indicesWarmer;
        }
        @Override
        public TerminationHandle warmNewReaders(final IndexShard indexShard, final Engine.Searcher searcher) {
            final Loading defaultLoading = Loading.parse(indexShard.getIndexSettings().getSettings().get(NORMS_LOADING_KEY), Loading.LAZY);
            final MapperService mapperService = indexShard.mapperService();
            final ObjectSet<String> warmUp = new ObjectHashSet<>();
            for (DocumentMapper docMapper : mapperService.docMappers(false)) {
                for (FieldMapper fieldMapper : docMapper.mappers()) {
                    final String indexName = fieldMapper.fieldType().names().indexName();
                    Loading normsLoading = fieldMapper.fieldType().normsLoading();
                    if (normsLoading == null) {
                        normsLoading = defaultLoading;
                    }
                    if (fieldMapper.fieldType().indexOptions() != IndexOptions.NONE && !fieldMapper.fieldType().omitNorms() && normsLoading == Loading.EAGER) {
                        warmUp.add(indexName);
                    }
                }
            }

            final CountDownLatch latch = new CountDownLatch(1);
            // Norms loading may be I/O intensive but is not CPU intensive, so we execute it in a single task
            indicesWarmer.getExecutor().execute(new Runnable() {
                @Override
                public void run() {
                    try {
                        for (ObjectCursor<String> stringObjectCursor : warmUp) {
                            final String indexName = stringObjectCursor.value;
                            final long start = System.nanoTime();
                            for (final LeafReaderContext ctx : searcher.reader().leaves()) {
                                final NumericDocValues values = ctx.reader().getNormValues(indexName);
                                if (values != null) {
                                    values.get(0);
                                }
                            }
                            if (indexShard.warmerService().logger().isTraceEnabled()) {
                                indexShard.warmerService().logger().trace("warmed norms for [{}], took [{}]", indexName, TimeValue.timeValueNanos(System.nanoTime() - start));
                            }
                        }
                    } catch (Throwable t) {
                        indexShard.warmerService().logger().warn("failed to warm-up norms", t);
                    } finally {
                        latch.countDown();
                    }
                }
            });

            return new TerminationHandle() {
                @Override
                public void awaitTermination() throws InterruptedException {
                    latch.await();
                }
            };
        }

        @Override
        public TerminationHandle warmTopReader(IndexShard indexShard, final Engine.Searcher searcher) {
            return TerminationHandle.NO_WAIT;
        }
    }

    static class FieldDataWarmer implements IndicesWarmer.Listener {

        private final IndicesWarmer indicesWarmer;

        public FieldDataWarmer(IndicesWarmer indicesWarmer) {
            this.indicesWarmer = indicesWarmer;
        }

        @Override
        public TerminationHandle warmNewReaders(final IndexShard indexShard, final Engine.Searcher searcher) {
            final MapperService mapperService = indexShard.mapperService();
            final Map<String, MappedFieldType> warmUp = new HashMap<>();
            for (DocumentMapper docMapper : mapperService.docMappers(false)) {
                for (FieldMapper fieldMapper : docMapper.mappers()) {
                    final FieldDataType fieldDataType;
                    final String indexName;
                    if (fieldMapper instanceof ParentFieldMapper) {
                        MappedFieldType joinFieldType = ((ParentFieldMapper) fieldMapper).getChildJoinFieldType();
                        if (joinFieldType == null) {
                            continue;
                        }
                        fieldDataType = joinFieldType.fieldDataType();
                        // TODO: this can be removed in 3.0 when the old parent/child impl is removed:
                        // related to: https://github.com/elastic/elasticsearch/pull/12418
                        indexName = fieldMapper.fieldType().names().indexName();
                    } else {
                        fieldDataType = fieldMapper.fieldType().fieldDataType();
                        indexName = fieldMapper.fieldType().names().indexName();
                    }

                    if (fieldDataType == null) {
                        continue;
                    }
                    if (fieldDataType.getLoading() == Loading.LAZY) {
                        continue;
                    }

                    if (warmUp.containsKey(indexName)) {
                        continue;
                    }
                    warmUp.put(indexName, fieldMapper.fieldType());
                }
            }
            final IndexFieldDataService indexFieldDataService = indexShard.indexFieldDataService();
            final Executor executor = indicesWarmer.getExecutor();
            final CountDownLatch latch = new CountDownLatch(searcher.reader().leaves().size() * warmUp.size());
            for (final LeafReaderContext ctx : searcher.reader().leaves()) {
                for (final MappedFieldType fieldType : warmUp.values()) {
                    executor.execute(new Runnable() {

                        @Override
                        public void run() {
                            try {
                                final long start = System.nanoTime();
                                indexFieldDataService.getForField(fieldType).load(ctx);
                                if (indexShard.warmerService().logger().isTraceEnabled()) {
                                    indexShard.warmerService().logger().trace("warmed fielddata for [{}], took [{}]", fieldType.names().fullName(), TimeValue.timeValueNanos(System.nanoTime() - start));
                                }
                            } catch (Throwable t) {
                                indexShard.warmerService().logger().warn("failed to warm-up fielddata for [{}]", t, fieldType.names().fullName());
                            } finally {
                                latch.countDown();
                            }
                        }

                    });
                }
            }
            return new TerminationHandle() {
                @Override
                public void awaitTermination() throws InterruptedException {
                    latch.await();
                }
            };
        }

        @Override
        public TerminationHandle warmTopReader(final IndexShard indexShard, final Engine.Searcher searcher) {
            final MapperService mapperService = indexShard.mapperService();
            final Map<String, MappedFieldType> warmUpGlobalOrdinals = new HashMap<>();
            for (DocumentMapper docMapper : mapperService.docMappers(false)) {
                for (FieldMapper fieldMapper : docMapper.mappers()) {
                    final FieldDataType fieldDataType;
                    final String indexName;
                    if (fieldMapper instanceof ParentFieldMapper) {
                        MappedFieldType joinFieldType = ((ParentFieldMapper) fieldMapper).getChildJoinFieldType();
                        if (joinFieldType == null) {
                            continue;
                        }
                        fieldDataType = joinFieldType.fieldDataType();
                        // TODO: this can be removed in 3.0 when the old parent/child impl is removed:
                        // related to: https://github.com/elastic/elasticsearch/pull/12418
                        indexName = fieldMapper.fieldType().names().indexName();
                    } else {
                        fieldDataType = fieldMapper.fieldType().fieldDataType();
                        indexName = fieldMapper.fieldType().names().indexName();
                    }
                    if (fieldDataType == null) {
                        continue;
                    }
                    if (fieldDataType.getLoading() != Loading.EAGER_GLOBAL_ORDINALS) {
                        continue;
                    }
                    if (warmUpGlobalOrdinals.containsKey(indexName)) {
                        continue;
                    }
                    warmUpGlobalOrdinals.put(indexName, fieldMapper.fieldType());
                }
            }
            final IndexFieldDataService indexFieldDataService = indexShard.indexFieldDataService();
            final Executor executor = indicesWarmer.getExecutor();
            final CountDownLatch latch = new CountDownLatch(warmUpGlobalOrdinals.size());
            for (final MappedFieldType fieldType : warmUpGlobalOrdinals.values()) {
                executor.execute(new Runnable() {
                    @Override
                    public void run() {
                        try {
                            final long start = System.nanoTime();
                            IndexFieldData.Global ifd = indexFieldDataService.getForField(fieldType);
                            ifd.loadGlobal(searcher.getDirectoryReader());
                            if (indexShard.warmerService().logger().isTraceEnabled()) {
                                indexShard.warmerService().logger().trace("warmed global ordinals for [{}], took [{}]", fieldType.names().fullName(), TimeValue.timeValueNanos(System.nanoTime() - start));
                            }
                        } catch (Throwable t) {
                            indexShard.warmerService().logger().warn("failed to warm-up global ordinals for [{}]", t, fieldType.names().fullName());
                        } finally {
                            latch.countDown();
                        }
                    }
                });
            }
            return new TerminationHandle() {
                @Override
                public void awaitTermination() throws InterruptedException {
                    latch.await();
                }
            };
        }
    }

    class SearchWarmer implements IndicesWarmer.Listener {

        @Override
        public TerminationHandle warmNewReaders(IndexShard indexShard, final Engine.Searcher searcher) {
            return internalWarm(indexShard, searcher, false);
        }

        @Override
        public TerminationHandle warmTopReader(IndexShard indexShard, final Engine.Searcher searcher) {
            return internalWarm(indexShard, searcher, true);
        }

        public TerminationHandle internalWarm(final IndexShard indexShard, final Engine.Searcher searcher, final boolean top) {
            IndexWarmersMetaData custom = indexShard.getIndexSettings().getIndexMetaData().custom(IndexWarmersMetaData.TYPE);
            if (custom == null) {
                return TerminationHandle.NO_WAIT;
            }
            final Executor executor = indicesWarmer.getExecutor();
            final CountDownLatch latch = new CountDownLatch(custom.entries().size());
            for (final IndexWarmersMetaData.Entry entry : custom.entries()) {
                executor.execute(() -> {
                    SearchContext context = null;
                    try {
                        long now = System.nanoTime();
                        final IndexService indexService = indicesService.indexServiceSafe(indexShard.shardId().index().name());
                        QueryParseContext queryParseContext = new QueryParseContext(indicesService.getIndicesQueryRegistry());
                        queryParseContext.parseFieldMatcher(indexService.getIndexSettings().getParseFieldMatcher());
                        ShardSearchRequest request = new ShardSearchLocalRequest(indexShard.shardId(), indexShard.getIndexSettings()
                                .getNumberOfShards(),
                                SearchType.QUERY_THEN_FETCH, entry.source().build(queryParseContext), entry.types(), entry.requestCache());
                        context = createContext(request, searcher);
                        // if we use sort, we need to do query to sort on
                        // it and load relevant field data
                        // if not, we might as well set size=0 (and cache
                        // if needed)
                        if (context.sort() == null) {
                            context.size(0);
                        }
                        boolean canCache = indicesQueryCache.canCache(request, context);
                        // early terminate when we can cache, since we
                        // can only do proper caching on top level searcher
                        // also, if we can't cache, and its top, we don't
                        // need to execute it, since we already did when its
                        // not top
                        if (canCache != top) {
                            return;
                        }
                        loadOrExecuteQueryPhase(request, context, queryPhase);
                        long took = System.nanoTime() - now;
                        if (indexShard.warmerService().logger().isTraceEnabled()) {
                            indexShard.warmerService().logger().trace("warmed [{}], took [{}]", entry.name(), TimeValue.timeValueNanos(took));
                        }
                    } catch (Throwable t) {
                        indexShard.warmerService().logger().warn("warmer [{}] failed", t, entry.name());
                    } finally {
                        try {
                            if (context != null) {
                                freeContext(context.id());
                                cleanContext(context);
                            }
                        } finally {
                            latch.countDown();
                        }
                    }
                });
            }
            return () -> latch.await();
        }
    }

    class Reaper implements Runnable {
        @Override
        public void run() {
            final long time = threadPool.estimatedTimeInMillis();
            for (SearchContext context : activeContexts.values()) {
                // Use the same value for both checks since lastAccessTime can
                // be modified by another thread between checks!
                final long lastAccessTime = context.lastAccessTime();
                if (lastAccessTime == -1l) { // its being processed or timeout is disabled
                    continue;
                }
                if ((time - lastAccessTime > context.keepAlive())) {
                    logger.debug("freeing search context [{}], time [{}], lastAccessTime [{}], keepAlive [{}]", context.id(), time, lastAccessTime, context.keepAlive());
                    freeContext(context.id());
                }
            }
        }
    }
}<|MERGE_RESOLUTION|>--- conflicted
+++ resolved
@@ -660,11 +660,7 @@
         }
     }
 
-<<<<<<< HEAD
-    private void parseSource(DefaultSearchContext context, SearchSourceBuilder source) throws SearchParseException {
-=======
-    private void parseSource(SearchContext context, SearchSourceBuilder source) throws SearchContextException {
->>>>>>> 82a64fd2
+    private void parseSource(DefaultSearchContext context, SearchSourceBuilder source) throws SearchContextException {
         // nothing to parse...
         if (source == null) {
             return;
