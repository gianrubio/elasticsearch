--- conflicted
+++ resolved
@@ -164,11 +164,9 @@
 data nodes. And the Execute Watch API can be triggered regardless is watcher is
 started or stopped. ({pull}30118[#30118])
 
-<<<<<<< HEAD
 Added support for multiple "geohash_grid" aggregation types (set to geohash by default). ({pull}30320[#30320])
-=======
+
 Added put index template API to the high level rest client ({pull}30400[#30400])
->>>>>>> ef4ecb1f
 
 [float]
 === Bug Fixes
